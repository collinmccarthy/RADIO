--- conflicted
+++ resolved
@@ -1,3 +1,4 @@
+# fmt: off
 # Copyright (c) 2023-2024, NVIDIA CORPORATION.  All rights reserved.
 #
 # NVIDIA CORPORATION and its licensors retain all intellectual property
@@ -5,12 +6,8 @@
 # and any modifications thereto.  Any use, reproduction, disclosure or
 # distribution of this software and related documentation without an express
 # license agreement from NVIDIA CORPORATION is strictly prohibited.
-<<<<<<< HEAD
-from typing import Optional, Callable, Union, Tuple, Dict, NamedTuple
+from typing import Optional, Callable, Union, Tuple, Dict, NamedTuple, List
 from enum import Enum
-=======
-from typing import Callable, Dict, List, NamedTuple, Optional, Tuple, Union
->>>>>>> 8e5b42ba
 
 import torch
 from torch import nn
